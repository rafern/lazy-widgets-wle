{
  "name": "lazy-widgets-wle-example-project",
  "version": "1.0.0",
  "description": "lazy-widgets-wle example project",
  "main": "js/index.js",
  "type": "module",
  "module": "js/index.js",
  "packageManager": "npm@8.19.2",
  "keywords": [
    "wonderland-engine"
  ],
  "author": "rafern",
  "license": "CC0-1.0",
<<<<<<< HEAD
  "devDependencies": {
    "@wonderlandengine/components": "0.9.2"
=======
  "dependencies": {
    "@wonderlandengine/api": "^1.0.0-rc.5",
    "@wonderlandengine/components": "^1.0.0-rc.6",
    "gl-matrix": "^3.4.3",
    "lazy-widgets-wle": "file:.."
>>>>>>> 57c94f5d
  }
}<|MERGE_RESOLUTION|>--- conflicted
+++ resolved
@@ -11,15 +11,10 @@
   ],
   "author": "rafern",
   "license": "CC0-1.0",
-<<<<<<< HEAD
-  "devDependencies": {
-    "@wonderlandengine/components": "0.9.2"
-=======
   "dependencies": {
     "@wonderlandengine/api": "^1.0.0-rc.5",
     "@wonderlandengine/components": "^1.0.0-rc.6",
     "gl-matrix": "^3.4.3",
     "lazy-widgets-wle": "file:.."
->>>>>>> 57c94f5d
   }
 }